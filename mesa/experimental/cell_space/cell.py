--- conflicted
+++ resolved
@@ -204,14 +204,9 @@
         )
 
     def __getstate__(self):
-<<<<<<< HEAD
-        """Return the state of the cell."""
-        state = super().__getstate__()
-=======
         """Return state of the Cell with connections set to empty."""
         # fixme, once we shift to 3.11, replace this with super. __getstate__
         state = (self.__dict__, {k: getattr(self, k) for k in self.__slots__})
->>>>>>> dea931d8
         state[1][
             "connections"
         ] = {}  # replace this with empty connections to avoid infinite recursion error in pickle/deepcopy
